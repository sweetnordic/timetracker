import { useEffect, useState } from 'react';
import { TimeTracker } from './components/TimeTracker';
import { ActivityManager } from './components/ActivityManager';
import { HelpCenter } from './components/HelpCenter';
import {
  AppBar,
  Toolbar,
  Typography,
  Container,
  Box,
  Tabs,
  Tab,
  ThemeProvider,
  createTheme,
  CssBaseline,
  IconButton,
  Tooltip,
} from '@mui/material';
import { Timer, Help as HelpIcon } from '@mui/icons-material';
import './App.css';
import { db } from './database/db';

const theme = createTheme({
  palette: {
    mode: 'light',
    /*
    primary: {
      main: '#1976d2',
    },
    background: {
      default: '#f5f5f5',
      paper: '#ffffff',
    },
  },
  components: {
    MuiAppBar: {
      styleOverrides: {
        root: {
          backgroundColor: '#1976d2',
        },
      },
    },
    MuiTab: {
      styleOverrides: {
        root: {
          color: '#666',
          '&.Mui-selected': {
            color: '#1976d2',
          },
        },
      },
    }, **/
  },
});

type Tabs = 'tracker' | 'manager' | 'help'

function App() {
<<<<<<< HEAD
  const [activeTab, setActiveTab] = useState<'tracker' | 'manager' | 'help'>( 'tracker' );

  useEffect(() => {
    const initializeDb = async () => {
      try {
        await db.init();
      } catch (error) {
        console.error('Failed to initialize database:', error);
      }
    };
    initializeDb();
  }, []);

  const handleTabChange = (
    _: React.SyntheticEvent,
    newValue: 'tracker' | 'manager' | 'help'
  ) => {
    setActiveTab(newValue);
  };
=======
  const [activeTab, setActiveTab] = useState<Tabs>('tracker')

  const handleTabChange = (_: React.SyntheticEvent, newValue: Tabs) => {
    setActiveTab(newValue)
  }
>>>>>>> 9a8c1141

  return (
    <>
      <ThemeProvider theme={theme}>
        <CssBaseline />
        <AppBar position="static">
          <Toolbar>
            <Timer sx={{ mr: 2 }} />
            <Typography variant="h6" component="div" sx={{ flexGrow: 1 }}>
              Time Tracker
            </Typography>
            <Tooltip title="Help">
              <IconButton color="inherit" onClick={() => setActiveTab('help')} sx={{ ml: 2 }}>
                <HelpIcon />
              </IconButton>
            </Tooltip>
          </Toolbar>
        </AppBar>

        <Container maxWidth="xl" sx={{ minHeight: '100dvh', mt: 1 }}>
          <Box sx={{ borderBottom: 1, borderColor: 'divider', mb: 2 }}>
            <Tabs centered value={activeTab} onChange={handleTabChange}>
              <Tab label="Time Tracker" value="tracker" />
              <Tab label="Activity Manager" value="manager" />
              <Tab label="Help" value="help" />
            </Tabs>
          </Box>
          <Box>
            {activeTab === 'tracker' ? (
              <TimeTracker db={db} />
            ) : activeTab === 'manager' ? (
              <ActivityManager db={db} />
            ) : (
              <HelpCenter />
            )}
          </Box>
        </Container>
      </ThemeProvider>
    </>
  );
}

export default App;<|MERGE_RESOLUTION|>--- conflicted
+++ resolved
@@ -56,8 +56,7 @@
 type Tabs = 'tracker' | 'manager' | 'help'
 
 function App() {
-<<<<<<< HEAD
-  const [activeTab, setActiveTab] = useState<'tracker' | 'manager' | 'help'>( 'tracker' );
+  const [activeTab, setActiveTab] = useState<Tabs>( 'tracker' );
 
   useEffect(() => {
     const initializeDb = async () => {
@@ -72,17 +71,10 @@
 
   const handleTabChange = (
     _: React.SyntheticEvent,
-    newValue: 'tracker' | 'manager' | 'help'
+    newValue: Tabs
   ) => {
     setActiveTab(newValue);
   };
-=======
-  const [activeTab, setActiveTab] = useState<Tabs>('tracker')
-
-  const handleTabChange = (_: React.SyntheticEvent, newValue: Tabs) => {
-    setActiveTab(newValue)
-  }
->>>>>>> 9a8c1141
 
   return (
     <>
