--- conflicted
+++ resolved
@@ -68,17 +68,10 @@
     "globals": "^16.5.0",
     "prettier": "^3.7.4",
     "rollup-plugin-visualizer": "^6.0.5",
-<<<<<<< HEAD
-    "terser": "^5.44.0",
-    "typescript": "~5.8.3",
-    "typescript-eslint": "^8.46.2",
-    "vite": "^7.1.12"
-=======
     "terser": "^5.44.1",
     "typescript": "^5.9.3",
     "typescript-eslint": "^8.50.1",
     "vite": "^7.3.0"
->>>>>>> 0ff83150
   },
   "prettier": {
     "singleQuote": true,
