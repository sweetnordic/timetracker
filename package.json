--- conflicted
+++ resolved
@@ -44,15 +44,9 @@
     "@tanstack/react-query": "^5.90.5",
     "date-fns": "^4.1.0",
     "idb": "^8.0.3",
-<<<<<<< HEAD
-    "react": "^19.1.1",
-    "react-dom": "^19.1.0",
-    "react-hook-form": "^7.57.0",
-=======
     "react": "^19.2.0",
     "react-dom": "^19.2.0",
     "react-hook-form": "^7.65.0",
->>>>>>> b9c8c1f0
     "react-router": "^7.6.1",
     "react-router-dom": "^7.9.5",
     "uuid": "^11.1.0",
@@ -60,15 +54,9 @@
   },
   "devDependencies": {
     "@eslint/js": "^9.25.0",
-<<<<<<< HEAD
-    "@types/node": "^22.15.21",
-    "@types/react": "^19.1.9",
-    "@types/react-dom": "^19.1.2",
-=======
     "@types/node": "^22.18.13",
     "@types/react": "^19.2.2",
     "@types/react-dom": "^19.2.2",
->>>>>>> b9c8c1f0
     "@types/uuid": "^9.0.8",
     "@vitejs/plugin-react": "^4.7.0",
     "eslint": "^9.38.0",
