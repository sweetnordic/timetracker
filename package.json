--- conflicted
+++ resolved
@@ -36,21 +36,12 @@
   },
   "dependencies": {
     "@emotion/react": "^11.14.0",
-<<<<<<< HEAD
-    "@emotion/styled": "^11.14.0",
-    "@hookform/resolvers": "^5.2.2",
-    "@mui/icons-material": "^7.1.1",
-    "@mui/material": "^7.1.1",
-    "@mui/x-date-pickers": "^8.4.0",
-    "@tanstack/react-query": "^5.79.0",
-=======
     "@emotion/styled": "^11.14.1",
     "@hookform/resolvers": "^5.2.2",
     "@mui/icons-material": "^7.3.4",
     "@mui/material": "^7.3.4",
     "@mui/x-date-pickers": "^8.16.0",
     "@tanstack/react-query": "^5.90.5",
->>>>>>> 0ad25e11
     "date-fns": "^4.1.0",
     "idb": "^8.0.3",
     "react": "^19.2.0",
