{
  "name": "timetracker",
  "private": true,
  "version": "2.0.0",
  "description": "A personal time tracking application, designed for easy time tracking and activity management.",
  "type": "module",
  "repository": {
    "type": "git",
    "url": "git+https://github.com/sweetnordic/timetracker.git"
  },
  "keywords": [
    "time",
    "tracker",
    "time tracking",
    "time tracking app",
    "time tracking software",
    "time tracking app",
    "time tracking software",
    "time tracking app",
    "time tracking software"
  ],
  "author": "sweetnordic",
  "license": "ISC",
  "bugs": {
    "url": "https://github.com/sweetnordic/timetracker/issues"
  },
  "homepage": "https://sweetnordic.github.io/timetracker",
  "scripts": {
    "dev": "vite",
    "build": "tsc -b && vite build",
    "build:analyze": "tsc -b && vite build && echo 'Bundle analysis available at dist/stats.html'",
    "preview": "vite preview",
    "lint": "eslint .",
    "predeploy": "npm run build",
    "deploy": "gh-pages -d dist"
  },
  "dependencies": {
    "@emotion/react": "^11.14.0",
    "@emotion/styled": "^11.14.1",
    "@hookform/resolvers": "^5.2.2",
    "@mui/icons-material": "^7.3.4",
    "@mui/material": "^7.3.4",
    "@mui/x-date-pickers": "^8.16.0",
    "@tanstack/react-query": "^5.90.5",
    "date-fns": "^4.1.0",
    "idb": "^8.0.3",
    "react": "^19.2.0",
    "react-dom": "^19.2.0",
    "react-hook-form": "^7.65.0",
    "react-router": "^7.6.1",
    "react-router-dom": "^7.9.5",
    "uuid": "^11.1.0",
    "zod": "^3.25.76"
  },
  "devDependencies": {
    "@eslint/js": "^9.25.0",
    "@types/node": "^22.18.13",
    "@types/react": "^19.2.2",
    "@types/react-dom": "^19.2.2",
    "@types/uuid": "^9.0.8",
    "@vitejs/plugin-react": "^4.7.0",
    "eslint": "^9.38.0",
    "eslint-plugin-react-hooks": "^5.2.0",
    "eslint-plugin-react-refresh": "^0.4.24",
    "gh-pages": "^6.3.0",
    "globals": "^16.4.0",
<<<<<<< HEAD
    "rollup-plugin-visualizer": "^6.0.1",
    "terser": "^5.40.0",
=======
    "rollup-plugin-visualizer": "^6.0.5",
    "terser": "^5.44.0",
>>>>>>> e828f9da
    "typescript": "~5.8.3",
    "typescript-eslint": "^8.46.2",
    "vite": "^6.4.1"
  },
  "prettier": {
    "singleQuote": true,
    "overrides": [
      {
        "files": [
          ".prettierrc",
          ".eslintrc"
        ],
        "options": {
          "parser": "json"
        }
      }
    ]
  }
}<|MERGE_RESOLUTION|>--- conflicted
+++ resolved
@@ -64,13 +64,8 @@
     "eslint-plugin-react-refresh": "^0.4.24",
     "gh-pages": "^6.3.0",
     "globals": "^16.4.0",
-<<<<<<< HEAD
-    "rollup-plugin-visualizer": "^6.0.1",
-    "terser": "^5.40.0",
-=======
     "rollup-plugin-visualizer": "^6.0.5",
     "terser": "^5.44.0",
->>>>>>> e828f9da
     "typescript": "~5.8.3",
     "typescript-eslint": "^8.46.2",
     "vite": "^6.4.1"
