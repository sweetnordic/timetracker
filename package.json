--- conflicted
+++ resolved
@@ -56,21 +56,12 @@
   },
   "devDependencies": {
     "@eslint/js": "^9.25.0",
-<<<<<<< HEAD
-    "@types/node": "^22.15.21",
-    "@types/react": "^19.1.5",
-    "@types/react-dom": "^19.1.2",
-    "@types/uuid": "^10.0.0",
-    "@vitejs/plugin-react": "^4.5.0",
-    "eslint": "^9.25.0",
-=======
     "@types/node": "^22.19.3",
     "@types/react": "^19.2.7",
     "@types/react-dom": "^19.2.3",
     "@types/uuid": "^11.0.0",
     "@vitejs/plugin-react": "^5.1.2",
     "eslint": "^9.39.2",
->>>>>>> 288a1562
     "eslint-plugin-react-hooks": "^5.2.0",
     "eslint-plugin-react-refresh": "^0.4.26",
     "gh-pages": "^6.3.0",
